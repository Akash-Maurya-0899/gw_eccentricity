"""
Base module to measure eccentricity and mean anomaly for given waveform data.

Part of Defining eccentricity project
"""

import numpy as np
from .utils import peak_time_via_quadratic_fit, check_kwargs_and_set_defaults
from .utils import amplitude_using_all_modes
from .utils import time_deriv_4thOrder
from .utils import interpolate
from .utils import get_interpolant
from .utils import get_default_spline_kwargs
from .plot_settings import use_fancy_plotsettings, colorsDict, labelsDict
from .plot_settings import figWidthsTwoColDict, figHeightsDict
import matplotlib.pyplot as plt
import warnings
import copy


class eccDefinition:
    """Measure eccentricity from given waveform data dictionary."""

    def __init__(self, dataDict, num_orbits_to_exclude_before_merger=1,
                 extra_kwargs=None):
        """Init eccDefinition class.

        parameters:
        ---------
        dataDict:
            Dictionary containing waveform modes dict, time etc. Should follow
            the format:
            dataDict = {"t": time,
                        "hlm": modeDict,
                        "t_zeroecc": time,
                        "hlm_zeroecc": modeDict,
                       },
            "t" and "hlm" are mandatory. "t_zeroecc" and "hlm_zeroecc" are only
            required for ResidualAmplitude and ResidualFrequency methods, but
            if provided, they are used for additional diagnostic plots, which
            can be helpful for all methods. Any other keys in dataDict will be
            ignored, with a warning.

            The recognized keys are:
            - "t": 1d array of times.
                - Should be uniformly sampled, with a small enough time step
                  that omega22(t) can be accurately computed. We use a
                  4th-order finite difference scheme. In dimensionless units,
                  we recommend a time step of dtM = 0.1M to be conservative,
                  but you may be able to get away with larger time steps like
                  dtM = 1M. The corresponding time step in seconds would be dtM
                  * M * lal.MTSUN_SI, where M is the total mass in Solar
                  masses.
                - We do not require the waveform peak amplitude to occur at any
                  specific time, but tref_in should follow the same convention
                  for peak time as "t".
            - "hlm": Dictionary of waveform modes associated with "t".
                - Should have the format:
                    modeDict = {(l1, m1): h_{l1, m1},
                                (l2, m2): h_{l2, m2},
                                ...
                               },
                    where h_{l, m} is a 1d complex array representing the (l,
                    m) waveform mode. Should contain at least the (2, 2) mode,
                    but more modes can be included, as indicated by the
                    ellipsis '...'  above.
            - "t_zeroecc" and "hlm_zeroecc":
                - Same as above, but for the quasicircular counterpart to the
                  eccentric waveform. The quasicircular counterpart can be
                  obtained by evaluating a waveform model by keeping the rest
                  of the binary parameters fixed (same as the ones used to
                  generate "hlm") but setting the eccentricity to zero. For NR,
                  if such a quasicircular counterpart is not available, we
                  recommend using quasicircular models like NRHybSur3dq8 or
                  PhenomT, depending on the mass ratio and spins.
                - "t_zeroecc" should be uniformly spaced, but does not have to
                  follow the same time step as that of "t", as long as the step
                  size is small enough to compute the frequency. Similarly,
                  peak time does not have to match that of "t".
                - We require that "hlm_zeroecc" be at least as long as "hlm" so
                  that residual amplitude/frequency can be computed.

        num_orbits_to_exclude_before_merger:
                Can be None or a non negative number.
                If None, the full waveform data (even post-merger) is used for
                finding extrema, but this might cause interpolation issues.
                For a non negative num_orbits_to_exclude_before_merger, that
                many orbits prior to merger are excluded when finding extrema.
                If your waveform does not have a merger (e.g. PN/EMRI), use
                num_orbits_to_exclude_before_merger = None.
                Default: 1.

        extra_kwargs: A dict of any extra kwargs to be passed. Allowed kwargs
            are:
            spline_kwargs:
                Dictionary of arguments to be passed to the spline
                interpolation routine
                (scipy.interpolate.InterpolatedUnivariateSpline) used to
                compute omega22_pericenters(t) and omega22_apocenters(t).
                Defaults are set using utils.get_default_spline_kwargs

            extrema_finding_kwargs:
                Dictionary of arguments to be passed to the extrema finder,
                scipy.signal.find_peaks.
                The Defaults are the same as those of scipy.signal.find_peaks,
                except for the "width", which sets the minimum allowed "full
                width at half maximum" for the extrema. Setting this can help
                avoid false extrema in noisy data (for example, due to junk
                radiation in NR). The default for "width" is set using phi22(t)
                near the merger. Starting from 4 cycles of the (2, 2) mode
                before the merger, we find the number of time steps taken to
                cover 2 cycles, let's call this "the gap". Note that 2 cycles
                of the (2, 2) mode are approximately one orbit, so this allows
                us to approximate the smallest gap between two
                pericenters/apocenters. However, to be conservative, we divide
                this gap by 4 and set it as the width parameter for
                find_peaks. See
                eccDefinition.get_width_for_peak_finder_from_phase22 for more
                details.

            debug:
                Run additional sanity checks if debug is True.
                Default: True.

            omega22_averaging_method:
                Options for obtaining omega22_average(t) from the instantaneous
                omega22(t).
                - "mean_motion": First, orbit averages are obtained at each
                  pericenter by averaging omega22(t) over the time from the
                  current pericenter to the next one. This average value is
                  associated with the time at mid point between the current and
                  the next pericenter. Similarly orbit averages are computed at
                  apocenters.  Finally, a spline interpolant is constructed
                  between all of these orbit averages at extrema
                  locations. However, the final time over which the spline is
                  constructed is constrained to be between tmin_for_fref and
                  tmax_for_fref which are close to tmin and tmax,
                  respectively. See eccDefinition.get_fref_bounds() for
                  details.
                - "mean_of_extrema_interpolants": The mean of
                  omega22_pericenters(t) and omega22_apocenters(t) is used as a
                  proxy for the average frequency.
                - "omega22_zeroecc": omega22(t) of the quasicircular
                  counterpart is used as a proxy for the average
                  frequency. This can only be used if "t_zeroecc" and
                  "hlm_zeroecc" are provided in dataDict.
                Default is "mean_motion".

            treat_mid_points_between_pericenters_as_apocenters:
                If True, instead of trying to find apocenter locations by
                looking for local minima in the data, we simply find the
                midpoints between pericenter locations and treat them as
                apocenters. This is helpful for eccentricities ~1 where
                pericenters are easy to find but apocenters are not.
                Default: False.

            kwargs_for_fits_methods:
                Extra kwargs to be passed to FrequencyFits and AmplitudeFits
                methods. See
                eccDefinitionUsingFrequencyFits.get_default_kwargs_for_fits_methods
                for allowed keys.
        """
        # check if there are unrecognized keys in the dataDict
        self.recognized_dataDict_keys = self.get_recognized_dataDict_keys()
        for kw in dataDict.keys():
            if kw not in self.recognized_dataDict_keys:
                warnings.warn(
                    f"kw {kw} is not a recognized key word in dataDict.")
        # Truncate dataDict if num_orbits_to_exclude_before_merger is not None
        self.dataDict, self.t_merger, self.amp22_merger, min_width_for_extrema \
            = self.truncate_dataDict_if_necessary(
                dataDict, num_orbits_to_exclude_before_merger, extra_kwargs)
        self.t = self.dataDict["t"]
        # check if the time steps are equal, the derivative function
        # requires uniform time steps
        self.t_diff = np.diff(self.t)
        if not np.allclose(self.t_diff, self.t_diff[0]):
            raise Exception("Input time array must have uniform time steps.\n"
                            f"Time steps are {self.t_diff}")
        self.hlm = self.dataDict["hlm"]
        self.h22 = self.hlm[(2, 2)]
        self.amp22 = np.abs(self.h22)
        self.phase22 = - np.unwrap(np.angle(self.h22))
        self.omega22 = time_deriv_4thOrder(self.phase22,
                                           self.t[1] - self.t[0])
        # Sanity check various kwargs and set default values
        self.extra_kwargs = check_kwargs_and_set_defaults(
            extra_kwargs, self.get_default_extra_kwargs(),
            "extra_kwargs",
            "eccDefinition.get_default_extra_kwargs()")
        self.extrema_finding_kwargs = check_kwargs_and_set_defaults(
            self.extra_kwargs['extrema_finding_kwargs'],
            self.get_default_extrema_finding_kwargs(min_width_for_extrema),
            "extrema_finding_kwargs",
            "eccDefinition.get_default_extrema_finding_kwargs()")
        self.spline_kwargs = check_kwargs_and_set_defaults(
            self.extra_kwargs["spline_kwargs"],
            get_default_spline_kwargs(),
            "spline_kwargs",
            "utils.get_default_spline_kwargs()")
        self.available_averaging_methods \
            = self.get_available_omega22_averaging_methods()
        # Measured values of eccentricities to perform diagnostic checks.  For
        # example to plot ecc vs time plot, or checking monotonicity of
        # eccentricity as a function of time. These are values of
        # eccentricities measured at t_for_checks where t_for_checks is the
        # time array in dataDict lying between tmin and tmax.  tmin is
        # max(t_pericenters, t_apocenters) and tmax is min(t_pericenters,
        # t_apocenters) Initially set to None, but will get computed when
        # necessary, in either derivative_of_eccentricity or plot_measured_ecc.
        self.ecc_for_checks = None
        # Spline interpolant of measured eccentricity as function of time built
        # using ecc_for_checks at t_for_checks. This is used to get
        # first/second derivative of eccentricity with respect to time.
        # Initially set to None, but will get computed when necessary, in
        # derivative_of_eccentricity.
        self.ecc_interp = None
        # First derivative of eccentricity with respect to time at
        # t_for_checks.  Will be used to check monotonicity, plot decc_dt
        # Initially set to None, but will get computed when necessary, either
        # in check_monotonicity_and_convexity or plot_decc_dt.
        self.decc_dt_for_checks = None

        if "hlm_zeroecc" in self.dataDict:
            self.compute_res_amp_and_omega22()

    def get_recognized_dataDict_keys(self):
        """Get the list of recognized keys in dataDict."""
        list_of_keys = [
            "t",                # time array of waveform modes
            "hlm",              # Dict of eccentric waveform modes
            "t_zeroecc",        # time array of quasicircular waveform
            "hlm_zeroecc",      # Dict of quasicircular waveform modes
        ]
        return list_of_keys

    def truncate_dataDict_if_necessary(self,
                                       dataDict,
                                       num_orbits_to_exclude_before_merger,
                                       extra_kwargs):
        """Truncate dataDict if "num_orbits_to_exclude_before_merger" is not None.

        parameters:
        ----------
        dataDict:
            Dictionary containing modes and times.
        num_orbits_to_exclude_before_merger:
            Number of orbits to exclude before merger to get the truncated dataDict.
        extra_kwargs:
            Extra kwargs passed to the measure eccentricity.

        returns:
        --------
        dataDict:
            Truncated if num_orbits_to_exclude_before_merger is not None
            else the unchanged dataDict.
        t_merger:
            Merger time evaluated as the time of the global maximum of
            amplitude_using_all_modes. This is computed before the truncation.
        amp22_merger:
            Amplitude of the (2, 2) mode at t_merger. This is computed before
            the truncation.
        min_width_for_extrema:
            Minimum width for find_peaks function. This is computed before the
            truncation.
        """
        t = dataDict["t"]
        phase22 = - np.unwrap(np.angle(dataDict["hlm"][(2, 2)]))
        # We need to know the merger time of eccentric waveform.
        # This is useful, for example, to subtract the quasi circular
        # amplitude from eccentric amplitude in residual amplitude method
        # We also compute amp22 and phase22 at the merger which are needed
        # to compute location at certain number orbits earlier than merger
        # and to rescale amp22 by it's value at the merger (in AmplitudeFits)
        # respectively.
        t_merger = peak_time_via_quadratic_fit(
            t,
            amplitude_using_all_modes(dataDict["hlm"]))[0]
        merger_idx = np.argmin(np.abs(t - t_merger))
        amp22_merger = np.abs(dataDict["hlm"][(2, 2)])[merger_idx]
        phase22_merger = phase22[merger_idx]
        # Minimum width for peak finding function
        min_width_for_extrema = self.get_width_for_peak_finder_from_phase22(
            t, phase22, phase22_merger)
        if num_orbits_to_exclude_before_merger is not None:
            # Truncate the last num_orbits_to_exclude_before_merger number of
            # orbits before merger.
            # This helps in avoiding non-physical features in the omega22
            # interpolants through the pericenters and the apocenters due
            # to the data being too close to the merger.
            if num_orbits_to_exclude_before_merger < 0:
                raise ValueError(
                    "num_orbits_to_exclude_before_merger must be non-negative."
                    " Given value was {num_orbits}")
            index_num_orbits_earlier_than_merger \
                = self.get_index_at_num_orbits_earlier_than_merger(
                    phase22, phase22_merger,
                    num_orbits_to_exclude_before_merger)
            dataDict = copy.deepcopy(dataDict)
            for mode in dataDict["hlm"]:
                dataDict["hlm"][mode] \
                    = dataDict["hlm"][mode][
                        :index_num_orbits_earlier_than_merger]
            dataDict["t"] \
                = dataDict["t"][:index_num_orbits_earlier_than_merger]
        return dataDict, t_merger, amp22_merger, min_width_for_extrema

    def get_width_for_peak_finder_from_phase22(self,
                                               t,
                                               phase22,
                                               phase22_merger,
                                               num_orbits_before_merger=2):
        """Get the minimal value of `width` parameter for extrema finding.

        The extrema finding method, i.e., find_peaks from scipy.signal uses the
        `width` parameter to filter the array of peak locations using the
        condition that each peak in the filtered array has a width >= the value
        of `width`. Finally, the filtered array of peak locations is returned.

        The widths of the peaks in the initial array of peak locations are
        computed internally using scipy.signal.peak_widths. By default, the
        width is calculated at `rel_height=0.5` which gives the so-called Full
        Width at Half Maximum (FWHM). `rel_height` is provided as a percentage
        of the `prominence`. For details see the documentation of
        scipy.signal.peak_widths.

        If the `width` is too small then some noisy features in
        the signal might be mistaken for extrema and on the other hand if the
        `width` is too large then we might miss an extremum.

        This function uses phase22 (phase of the (2, 2) mode) to get a
        reasonable value of `width` by looking at the time scale over which the
        phase22 changes by about 4pi because the change in phase22 over one
        orbit would be approximately twice the change in the orbital phase
        which is about 2pi.  Finally, we divide this by 4 so that the `width`
        is always smaller than the separation between the two troughs
        surrounding the current peak. Otherwise, we risk missing a
        few extrema very close to the merger.

        Parameters:
        -----------
        t:
            Time array.
        phase22:
            Phase of the (2, 2) mode.
        phase22_merger:
            Phase of the (2, 2) mode at the merger.
        num_orbits_before_merger:
            Number of orbits before merger to get the time at which the `width`
            parameter is determined. We want to do this near the merger as this
            is where the time between extrema is the smallest, and the `width`
            parameter sets the minimal width of a peak in the signal.
            Default is 2.

        Returns:
        -------
        width:
            Minimal `width` to filter out noisy extrema.
        """
        # get the time for getting width at num orbits before merger.
        # for 22 mode phase changes about 2 * 2pi for each orbit.
        t_at_num_orbits_before_merger = t[
            self.get_index_at_num_orbits_earlier_than_merger(
                phase22, phase22_merger, num_orbits_before_merger)]
        t_at_num_minus_one_orbits_before_merger = t[
            self.get_index_at_num_orbits_earlier_than_merger(
                phase22, phase22_merger, num_orbits_before_merger-1)]
        # change in time over which phase22 change by 4 pi
        # between num_orbits_before_merger and num_orbits_before_merger - 1
        dt = (t_at_num_minus_one_orbits_before_merger
              - t_at_num_orbits_before_merger)
        # get the width using dt and the time step
        width = dt / (t[1] - t[0])
        # we want to use a width to select a peak/trough such that it is always
        # smaller than the separation between the troughs/peaks surrounding the
        # given peak/trough, otherwise we might miss a few extrema near merger
        return int(width / 4)

    def get_index_at_num_orbits_earlier_than_merger(self,
                                                    phase22,
                                                    phase22_merger,
                                                    num_orbits):
        """Get the index of time num orbits earlier than merger.

        parameters:
        -----------
        phase22:
            1d array of phase of (2, 2) mode of the full waveform.
        phase22_merger:
            Phase of (2, 2) mode at the merger.
        num_orbits:
            Number of orbits earlier than merger to use for computing
            the index of time.
        """
        # one orbit changes the 22 mode phase by 4 pi since
        # omega22 = 2 omega_orb
        phase22_num_orbits_earlier_than_merger = (phase22_merger
                                                  - 4 * np.pi
                                                  * num_orbits)
        # check if the waveform is longer than num_orbits
        if phase22_num_orbits_earlier_than_merger < phase22[0]:
            raise Exception(f"Trying to find index at {num_orbits}"
                            " orbits earlier than the merger but the waveform"
                            f" has less than {num_orbits} orbits of data.")
        return np.argmin(np.abs(
            phase22 - phase22_num_orbits_earlier_than_merger))

    def get_default_extrema_finding_kwargs(self, width):
        """Defaults for extrema_finding_kwargs."""
        default_extrema_finding_kwargs = {
            "height": None,
            "threshold": None,
            "distance": None,
            "prominence": None,
            "width": width,
            "wlen": None,
            "rel_height": 0.5,
            "plateau_size": None}
        return default_extrema_finding_kwargs

    def get_default_extra_kwargs(self):
        """Defaults for additional kwargs."""
        default_extra_kwargs = {
            "spline_kwargs": {},
            "num_orbits_to_exclude_before_merger": 1,
            "extrema_finding_kwargs": {},   # Gets overridden in methods like
                                            # eccDefinitionUsingAmplitude
            "debug": True,
            "omega22_averaging_method": "mean_motion",
            "treat_mid_points_between_pericenters_as_apocenters": False,
            "refine_extrema": False,
            "kwargs_for_fits_methods": {},  # Gets overriden in fits methods
        }
        return default_extra_kwargs


    def find_extrema(self, extrema_type="pericenters"):
        """Find the extrema in the data.

        parameters:
        -----------
        extrema_type:
            Either "pericenters" or "apocenters".

        returns:
        ------
        array of positions of extrema.
        """
        raise NotImplementedError("Please override me.")

    def interp_extrema(self, extrema_type="pericenters"):
        """Build interpolant through extrema.

        parameters:
        -----------
        extrema_type:
            Either "pericenters" or "apocenters".

        returns:
        ------
        Interpolant through extrema, positions of extrema
        """
        extrema_idx = self.find_extrema(extrema_type)
        if len(extrema_idx) >= 2:
            interpolant = get_interpolant(self.t[extrema_idx],
                                          self.omega22[extrema_idx],
                                          spline_kwargs=self.spline_kwargs)
            return interpolant, extrema_idx
        else:
            raise Exception(
                f"Sufficient number of {extrema_type} are not found."
                " Can not create an interpolant.")

    def measure_ecc(self, tref_in=None, fref_in=None):
        """Measure eccentricity and mean anomaly from a gravitational waveform.

        Eccentricity is measured using the GW frequency omega22(t) =
        dphi22(t)/dt, where phi22(t) is the phase of the (2, 2) waveform
        mode. We currently only allow time-domain, nonprecessing waveforms. We
        evaluate omega22(t) at pericenter times, t_pericenters, and build a
        spline interpolant omega22_pericenters(t) using those
        points. Similarly, we build omega22_apocenters(t) using omega22(t) at
        the apocenter times, t_apocenters. Finally, eccentricity is defined
        using omega22_pericenters(t) and omega22_apocenters(t), as described in
        Eq.(1) of arxiv:xxxx.xxxx. Mean anomaly is defined using t_pericenters,
        as described in Eq.(2) of arxiv:xxxx.xxxx.

        FIXME ARIF: In the above text, fill in arxiv number when
        available. Make sure the above Eq numbers are right, once the paper is
        finalized.

        parameters:
        ----------
        tref_in:
            Input reference time at which to measure eccentricity and mean
            anomaly.  Can be a single float or an array.

        fref_in:
            Input reference GW frequency at which to measure the eccentricity
            and mean anomaly. Can be a single float or an array. Only one of
            tref_in/fref_in should be provided.

            Given an fref_in, we find the corresponding tref_in such that
            omega22_average(tref_in) = 2 * pi * fref_in. Here,
            omega22_average(t) is a monotonically increasing average frequency
            obtained from the instantaneous omega22(t). omega22_average(t)
            defaults to the mean motion, but other options are available (see
            omega22_averaging_method below).

            Eccentricity and mean anomaly measurements are returned on a subset
            of tref_in/fref_in, called tref_out/fref_out, which are described
            below.  If dataDict is provided in dimensionless units, tref_in
            should be in units of M and fref_in should be in units of
            cycles/M. If dataDict is provided in MKS units, t_ref should be in
            seconds and fref_in should be in Hz.

        returns:
        --------
        tref_out/fref_out:
            tref_out/fref_out is the output reference time/frequency at which
            eccentricity and mean anomaly are measured. If tref_in is provided,
            tref_out is returned, and if fref_in provided, fref_out is
            returned.  Units of tref_out/fref_out are the same as those of
            tref_in/fref_in.

            tref_out is set as tref_out = tref_in[tref_in >= tmin & tref_in <=
            tmax], where tmax = min(t_pericenters[-1], t_apocenters[-1]) and
            tmin = max(t_pericenters[0], t_apocenters[0]), As eccentricity
            measurement relies on the interpolants omega22_pericenters(t) and
            omega22_apocenters(t), the above cutoffs ensure that we only
            compute the eccentricity where both omega22_pericenters(t) and
            omega22_apocenters(t) are within their bounds.

            fref_out is set as
            fref_out = fref_in[fref_in >= fref_min && frf_in <= fref_max],
            where fref_min/fref_max are minimum/maximum allowed reference
            frequency, with fref_min = omega22_average(tmin_for_fref)/2/pi
            and fref_max = omega22_average(tmax_for_fref)/2/pi.
            tmin_for_fref/tmax_for_fref are close to tmin/tmax, see
            eccDefinition.get_fref_bounds() for details.

        ecc_ref:
            Measured eccentricity at tref_out/fref_out. Same type as
            tref_out/fref_out.

        mean_ano_ref:
            Measured mean anomaly at tref_out/fref_out. Same type as
            tref_out/fref_out.
        """
        self.omega22_pericenters_interp, self.pericenters_location \
            = self.interp_extrema("pericenters")
        # In some cases it is easier to find the pericenters than finding the
        # apocenters. For such cases, one can only find the pericenters and use
        # the mid points between two consecutive pericenters as the location of
        # the apocenters.
        if self.extra_kwargs[
                "treat_mid_points_between_pericenters_as_apocenters"]:
            self.omega22_apocenters_interp, self.apocenters_location \
                = self.get_apocenters_from_pericenters()
        else:
            self.omega22_apocenters_interp, self.apocenters_location \
                = self.interp_extrema("apocenters")

        # check that pericenters and apocenters are appearing alternately
        self.check_pericenters_and_apocenters_appear_alternately()

        self.t_pericenters = self.t[self.pericenters_location]
        self.t_apocenters = self.t[self.apocenters_location]
        self.tmax = min(self.t_pericenters[-1], self.t_apocenters[-1])
        self.tmin = max(self.t_pericenters[0], self.t_apocenters[0])
        # Get the minimum and maximum allowed reference frequency
        self.fref_min, self.fref_max = self.get_fref_bounds(
            self.extra_kwargs["omega22_averaging_method"])
        # check that only one of tref_in or fref_in is provided
        if (tref_in is not None) + (fref_in is not None) != 1:
            raise KeyError("Exactly one of tref_in and fref_in"
                           " should be specified.")
        elif tref_in is not None:
            tref_in_ndim = np.ndim(tref_in)
            self.tref_in = np.atleast_1d(tref_in)
        else:
            fref_in_ndim = np.ndim(fref_in)
            tref_in_ndim = fref_in_ndim
            fref_in = np.atleast_1d(fref_in)
            # get the tref_in and fref_out from fref_in
            self.tref_in, self.fref_out \
                = self.compute_tref_in_and_fref_out_from_fref_in(fref_in)
        # We measure eccentricity and mean anomaly from tmin to tmax.
        self.tref_out = self.tref_in[
            np.logical_and(self.tref_in <= self.tmax,
                           self.tref_in >= self.tmin)]
        # set time for checks and diagnostics
        self.t_for_checks = self.dataDict["t"][
            np.logical_and(self.dataDict["t"] >= self.tmin,
                           self.dataDict["t"] <= self.tmax)]

        # Sanity checks
        # check that tref_out is within t_zeroecc_shifted to make sure that
        # the output is not in the extrapolated region.
        if "hlm_zeroecc" in self.dataDict and (self.tref_out[-1]
                                               > self.t_zeroecc_shifted[-1]):
            raise Exception("tref_out is in extrapolated region.\n"
                            f"Last element in tref_out = {self.tref_out[-1]}\n"
                            "Last element in t_zeroecc = "
                            f"{self.t_zeroecc_shifted[-1]}.\nThis might happen"
                            " when 'num_orbits_to_exclude_before_merger' is "
                            "set to None and part of zeroecc waveform is "
                            "shorter than that of the ecc waveform requiring "
                            "extrapolation to compute residual data.")
        # check that fref_out and tref_out are of the same length
        if fref_in is not None:
            if len(self.fref_out) != len(self.tref_out):
                raise Exception(
                    "length of fref_out and tref_out do not match."
                    f"fref_out has length {len(self.fref_out)} and "
                    f"tref_out has length {len(self.tref_out)}.")

        # Check if tref_out is reasonable
        if len(self.tref_out) == 0:
            if self.tref_in[-1] > self.tmax:
                raise Exception(
                    f"tref_in {self.tref_in} is later than tmax="
                    f"{self.tmax}, "
                    "which corresponds to min(last pericenter "
                    "time, last apocenter time).")
            if self.tref_in[0] < self.tmin:
                raise Exception(
                    f"tref_in {self.tref_in} is earlier than tmin="
                    f"{self.tmin}, "
                    "which corresponds to max(first pericenter "
                    "time, first apocenter time).")
            raise Exception(
                "tref_out is empty. This can happen if the "
                "waveform has insufficient identifiable "
                "pericenters/apocenters.")

        # check separation between extrema
        self.orb_phase_diff_at_pericenters, \
            self.orb_phase_diff_ratio_at_pericenters \
            = self.check_extrema_separation(self.pericenters_location,
                                            "pericenters")
        self.orb_phase_diff_at_apocenters, \
            self.orb_phase_diff_ratio_at_apocenters \
            = self.check_extrema_separation(self.apocenters_location,
                                            "apocenters")

        # Check if tref_out has a pericenter before and after.
        # This is required to define mean anomaly.
        if self.tref_out[0] < self.t_pericenters[0] \
           or self.tref_out[-1] > self.t_pericenters[-1]:
            raise Exception("Reference time must be within two pericenters.")

        # compute eccentricity at self.tref_out
        self.ecc_ref = self.compute_eccentricity(self.tref_out)
        # Compute mean anomaly at tref_out
        self.mean_ano_ref = self.compute_mean_anomaly(self.tref_out)

        # check if eccentricity is positive
        if any(self.ecc_ref < 0):
            warnings.warn("Encountered negative eccentricity.")

        # check if eccentricity is monotonic and convex
        if self.extra_kwargs["debug"]:
            self.check_monotonicity_and_convexity()

        # If tref_in is a scalar, return a scalar
        if tref_in_ndim == 0:
            self.mean_ano_ref = self.mean_ano_ref[0]
            self.ecc_ref = self.ecc_ref[0]
            self.tref_out = self.tref_out[0]

        if fref_in is not None and fref_in_ndim == 0:
            self.fref_out = self.fref_out[0]

        return_array = self.fref_out if fref_in is not None else self.tref_out
        return return_array, self.ecc_ref, self.mean_ano_ref

    def et_from_ew22_0pn(self, ew22):
        """Get temporal eccentricity at Newtonian order.

        Parameters:
        -----------
        ew22:
            eccentricity measured from the 22-mode frequency.

        Returns:
        --------
        et:
            Temporal eccentricity at Newtonian order.
        """
        psi = np.arctan2(1. - ew22*ew22, 2.*ew22)
        et = np.cos(psi/3.) - np.sqrt(3) * np.sin(psi/3.)

        return et

    def compute_eccentricity(self, t):
        """
        Compute eccentricity at time t.

        Compute eccentricity from the value of omega22_pericenters_interpolant
        and omega22_apocenters_interpolant at t using the formula in
        ref. arXiv:2101.11798 Eq. (4).

        #FIXME: ARIF change the above reference when gw eccentricity paper is
        #out

        Paramerers:
        -----------
        t:
            Time to compute the eccentricity at. Could be scalar or an array.

        Returns:
        --------
        Eccentricity at t.
        """
        # Check that t is within tmin and tmax to avoid extrapolation
        self.check_time_limits(t)

        omega22_pericenter_at_t = self.omega22_pericenters_interp(t)
        omega22_apocenter_at_t = self.omega22_apocenters_interp(t)
        self.e_omega22 = ((np.sqrt(omega22_pericenter_at_t)
                           - np.sqrt(omega22_apocenter_at_t))
                          / (np.sqrt(omega22_pericenter_at_t)
                             + np.sqrt(omega22_apocenter_at_t)))
        # get the  temporal eccentricity from e_omega22
        return self.et_from_ew22_0pn(self.e_omega22)

    def derivative_of_eccentricity(self, t, n=1):
        """Get time derivative of eccentricity.

        Parameters:
        -----------
        t:
            Times to get the derivative at.
        n: int
            Order of derivative. Should be 1 or 2, since it uses
            cubic spine to get the derivatives.

        Returns:
        --------
            nth order time derivative of eccentricity.
        """
        # Check that t is within tmin and tmax to avoid extrapolation
        self.check_time_limits(t)

        if self.ecc_for_checks is None:
            self.ecc_for_checks = self.compute_eccentricity(
                self.t_for_checks)

        if self.ecc_interp is None:
            self.ecc_interp = get_interpolant(self.t_for_checks,
                                              self.ecc_for_checks)
        # Get derivative of ecc(t) using spline
        return self.ecc_interp.derivative(n=n)(t)

    def compute_mean_anomaly(self, t):
        """Compute mean anomlay for given t.

        Compute the mean anomaly using Eq.7 of arXiv:2101.11798.  Mean anomaly
        grows linearly in time from 0 to 2 pi over the range
        [time_at_last_pericenter, time_at_next_pericenter], where
        time_at_last_pericenter is the time at the previous pericenter, and
        time_at_next_pericenter is the time at the next pericenter.

        Mean anomaly goes linearly from [2*pi*n to 2*pi*(n+1)] from the nth to
        (n+1)th pericenter. Therefore, if we have N+1 pericenters, we collect,
        xVals = [tp_0, tp_1, tp_2, ..., tp_N]
        yVals = [0, 2pi, 4pi, ..., 2*pi*N]
        where tp_n is the time at the nth pericenter.
        Finally, we build a linear interpolant for y using these xVals and
        yVals.

        #FIXME: ARIF Change the above reference when gw eccentricity paper is
        #out

        Parameters:
        -----------
        t:
            Time to compute mean anomaly at. Could be scalar or an array.

        Returns:
        --------
        Mean anomaly at t.
        """
        # Check that t is within tmin and tmax to avoid extrapolation
        self.check_time_limits(t)

        # Get the mean anomaly at the pericenters
        mean_ano_pericenters = np.arange(len(self.t_pericenters)) * 2 * np.pi
        # Using linear interpolation since mean anomaly is a linear function of
        # time.
        mean_ano = np.interp(t, self.t_pericenters, mean_ano_pericenters)
        # Modulo 2pi to make the mean anomaly vary between 0 and 2pi
        return mean_ano % (2 * np.pi)

    def check_time_limits(self, t):
        """Check that time t is within tmin and tmax.

        To avoid any extrapolation, check that the times t are
        always greater than or equal to tmin and always less than tmax.
        """
        t = np.atleast_1d(t)
        if any(t > self.tmax):
            raise Exception(f"Found times later than tmax={self.tmax}, "
                            "which corresponds to min(last pericenter "
                            "time, last apocenter time).")
        if any(t < self.tmin):
            raise Exception(f"Found times earlier than tmin= {self.tmin}, "
                            "which corresponds to max(first pericenter "
                            "time, first apocenter time).")

    def check_extrema_separation(self, extrema_location,
                                 extrema_type="extrema",
                                 max_orb_phase_diff_factor=1.5,
                                 min_orb_phase_diff=np.pi):
        """Check if two extrema are too close or too far."""
        orb_phase_at_extrema = self.phase22[extrema_location] / 2
        orb_phase_diff = np.diff(orb_phase_at_extrema)
        # This might suggest that the data is noisy, for example, and a
        # spurious pericenter got picked up.
        t_at_extrema = self.t[extrema_location][1:]
        if any(orb_phase_diff < min_orb_phase_diff):
            too_close_idx = np.where(orb_phase_diff < min_orb_phase_diff)[0]
            too_close_times = t_at_extrema[too_close_idx]
            warnings.warn(f"At least a pair of {extrema_type} are too close."
                          " Minimum orbital phase diff is "
                          f"{min(orb_phase_diff)}. Times of occurrences are"
                          f" {too_close_times}")
        if any(np.abs(orb_phase_diff - np.pi)
               < np.abs(orb_phase_diff - 2 * np.pi)):
            warnings.warn("Phase shift closer to pi than 2 pi detected.")
        # This might suggest that the extrema finding method missed an extrema.
        # We will check if the phase diff at an extrema is greater than
        # max_orb_phase_diff_factor times the orb_phase_diff at the
        # previous extrema
        orb_phase_diff_ratio = orb_phase_diff[1:]/orb_phase_diff[:-1]
        # make it of same length as orb_phase_diff by prepending 0
        orb_phase_diff_ratio = np.append([0], orb_phase_diff_ratio)
        if any(orb_phase_diff_ratio > max_orb_phase_diff_factor):
            too_far_idx = np.where(orb_phase_diff_ratio
                                   > max_orb_phase_diff_factor)[0]
            too_far_times = t_at_extrema[too_far_idx]
            warnings.warn(f"At least a pair of {extrema_type} are too far."
                          " Maximum orbital phase diff is "
                          f"{max(orb_phase_diff)}. Times of occurrences are"
                          f" {too_far_times}")
        return orb_phase_diff, orb_phase_diff_ratio

    def check_monotonicity_and_convexity(self,
                                         check_convexity=False):
        """Check if measured eccentricity is a monotonic function of time.

        parameters:
        check_convexity:
            In addition to monotonicity, it will check for
            convexity as well. Default is False.
        """
        if self.decc_dt_for_checks is None:
            self.decc_dt_for_checks = self.derivative_of_eccentricity(
                self.t_for_checks, n=1)

        # Is ecc(t) a monotonically decreasing function?
        if any(self.decc_dt_for_checks > 0):
            warnings.warn("Ecc(t) is non monotonic.")

        # Is ecc(t) a convex function? That is, is the second
        # derivative always positive?
        if check_convexity:
            self.d2ecc_dt_for_checks = self.derivative_of_eccentricity(n=2)
            if any(self.d2ecc_dt_for_checks > 0):
                warnings.warn("Ecc(t) is concave.")

    def check_pericenters_and_apocenters_appear_alternately(self):
        """Check that pericenters and apocenters appear alternately."""
        # if pericenters and apocenters appear alternately, then the number
        # of pericenters and apocenters should differ by one.
        if abs(len(self.pericenters_location)
               - len(self.apocenters_location)) >= 2:
            warnings.warn(
                "Number of pericenters and number of apocenters differ by "
                f"{abs(len(self.pericenters_location) - len(self.apocenters_location))}"
                ". This implies that pericenters and apocenters are not "
                "appearing alternately.")
        else:
            # If the number of pericenters and apocenters differ by zero or one
            # then we do the following:
            if len(self.pericenters_location) == len(self.apocenters_location):
                # Check the time of the first pericenter and the first
                # apocenter whichever comes first is assigned as arr1 and the
                # other one as arr2
                if self.t[self.pericenters_location][0] < self.t[
                        self.apocenters_location][0]:
                    arr1 = self.pericenters_location
                    arr2 = self.apocenters_location
                else:
                    arr2 = self.pericenters_location
                    arr1 = self.apocenters_location
            else:
                # Check the number of pericenters and apocenters
                # whichever is larger is assigned as arr1 and the other one as
                # arr2
                if len(self.pericenters_location) > len(
                        self.apocenters_location):
                    arr1 = self.pericenters_location
                    arr2 = self.apocenters_location
                else:
                    arr2 = self.pericenters_location
                    arr1 = self.apocenters_location
            # create a new array which takes elements from arr1 and arr2
            # alternately
            arr = np.zeros(arr1.shape[0] + arr2.shape[0], dtype=arr1.dtype)
            # assign every other element to values from arr1 starting from
            # index = 0
            arr[::2] = arr1
            # assign every other element to values from arr2 starting from
            # index = 1
            arr[1::2] = arr2
            # get the time difference between consecutive locations in arr
            t_diff = np.diff(self.t[arr])
            # If pericenters and apocenters appear alternately then all the
            # time differences in t_diff should be positive
            if any(t_diff < 0):
                warnings.warn(
                    "There is at least one instance where "
                    "pericenters and apocenters do not appear alternately.")

    def compute_res_amp_and_omega22(self):
        """Compute residual amp22 and omega22."""
        self.hlm_zeroecc = self.dataDict["hlm_zeroecc"]
        self.t_zeroecc = self.dataDict["t_zeroecc"]
        # check that the time steps are equal
        self.t_zeroecc_diff = np.diff(self.t_zeroecc)
        if not np.allclose(self.t_zeroecc_diff, self.t_zeroecc_diff[0]):
            raise Exception(
                "Input time array t_zeroecc must have uniform time steps\n"
                f"Time steps are {self.t_zeroecc_diff}")
        self.h22_zeroecc = self.hlm_zeroecc[(2, 2)]
        # to get the residual amplitude and omega, we need to shift the
        # zeroecc time axis such that the merger of the zeroecc is at the
        # same time as that of the eccentric waveform
        self.t_merger_zeroecc = peak_time_via_quadratic_fit(
            self.t_zeroecc,
            amplitude_using_all_modes(self.dataDict["hlm_zeroecc"]))[0]
        self.t_zeroecc_shifted = (self.t_zeroecc
                                  - self.t_merger_zeroecc
                                  + self.t_merger)
        # check that the length of zeroecc waveform is greater than equal
        # to the length of the eccentric waveform.
        # This is important to satisfy. Otherwise there will be extrapolation
        # when we interpolate zeroecc ecc waveform data on the eccentric
        # waveform time.
        if self.t_zeroecc_shifted[0] > self.t[0]:
            raise Exception("Length of zeroecc waveform must be >= the length "
                            "of the eccentric waveform. Eccentric waveform "
                            f"starts at {self.t[0]} whereas zeroecc waveform "
                            f"starts at {self.t_zeroecc_shifted[0]}. Try "
                            "starting the zeroecc waveform at lower Momega0.")
        # check if extrapolation happens in the pre-merger region.
        if self.t_zeroecc_shifted[-1] < self.t_merger:
            raise Exception("Trying to extrapolate zeroecc waveform in "
                            "pre-merger region.\n"
                            f"Merger time={self.t_merger}, last available "
                            f"zeroecc time={self.t_zeroecc_shifted[-1]}")
        # In case the post-merger part of the zeroecc waveform is shorter than
        # that of the the ecc waveform, we allow extrapolation so that the
        # residual quantities can be computed. Above, we check that this
        # extrapolation does not happen before t_merger, which is where
        # eccentricity is normally measured.
        self.amp22_zeroecc_interp = interpolate(
            self.t, self.t_zeroecc_shifted, np.abs(self.h22_zeroecc),
            allowExtrapolation=True)
        self.res_amp22 = self.amp22 - self.amp22_zeroecc_interp

        self.phase22_zeroecc = - np.unwrap(np.angle(self.h22_zeroecc))
        self.omega22_zeroecc = time_deriv_4thOrder(
            self.phase22_zeroecc, self.t_zeroecc[1] - self.t_zeroecc[0])
        self.omega22_zeroecc_interp = interpolate(
            self.t, self.t_zeroecc_shifted, self.omega22_zeroecc,
            allowExtrapolation=True)
        self.res_omega22 = (self.omega22 - self.omega22_zeroecc_interp)

    def get_t_average_for_mean_motion(self):
        """Get the time array associated with the fref for mean motion.

        t_average_pericenters are the times at midpoints between consecutive
        pericenters. We associate time (t[i] + t[i+1]) / 2 with the mean motion
        calculated between ith and (i+1)th pericenter. That is,
        omega22_average((t[i] + t[i+1])/2) = int_t[i]^t[i+1] omega22(t) dt
                                             / (t[i+1] - t[i]),
        where t[i] is the time at the ith pericenter.
        And similarly, we calculate the t_average_apocenters. We combine
        t_average_pericenters and t_average_apocenters, and sort them to obtain
        t_average.
        """
        # get the mid points between the pericenters as avg time for
        # pericenters
        self.t_average_pericenters \
            = 0.5 * (self.t[self.pericenters_location][:-1]
                     + self.t[self.pericenters_location][1:])
        # get the mid points between the apocenters as avg time for
        # apocenters
        self.t_average_apocenters \
            = 0.5 * (self.t[self.apocenters_location][:-1]
                     + self.t[self.apocenters_location][1:])
        t_average = np.append(self.t_average_apocenters,
                              self.t_average_pericenters)
        # sort the times
        sorted_idx = np.argsort(t_average)
        t_average = t_average[sorted_idx]
        return t_average, sorted_idx

    def compute_mean_motion_at_extrema(self, t):
        """Compute reference frequency by orbital averaging at extrema.

        We compute the orbital average of omega22 at the pericenters
        and the apocenters following:
        omega22_avg((t[i]+ t[i+1])/2) = int_t[i]^t[i+1] omega22(t)dt
                                        / (t[i+1] - t[i])
        where t[i] is the time of ith extrema.
        We do this for pericenters and apocenters and combine the results
        and sort them using sorted indices from get_t_average_for_mean_motion.
        """
        # integration of omega22(t) from t[i] to t[i+1] is the same
        # as taking the difference of phase22(t) between t[i] and t[i+1]
        self.omega22_average_pericenters \
            = (np.diff(self.phase22[self.pericenters_location])
               / np.diff(self.t[self.pericenters_location]))
        self.omega22_average_apocenters \
            = (np.diff(self.phase22[self.apocenters_location])
               / np.diff(self.t[self.apocenters_location]))
        # check monotonicity of the omega22 average
        self.check_monotonicity_of_omega22_average(
            self.omega22_average_pericenters, "omega22 averaged [pericenter to pericenter]")
        self.check_monotonicity_of_omega22_average(
            self.omega22_average_apocenters, "omega22 averaged [apocenter to apocenter]")
        # combine the average omega22 at pericenters and apocenters
        omega22_average = np.append(self.omega22_average_apocenters,
                                    self.omega22_average_pericenters)
        # We now sort omega22_average using the same array of indices that was
        # used to obtain the t_average in the function
        # eccDefinition.get_t_average_for_mean_motion.
        omega22_average = omega22_average[self.sorted_idx_mean_motion]
        # check that omega22_average in strictly monotonic
        self.check_monotonicity_of_omega22_average(
            omega22_average,
            "omega22 averaged [apocenter to apocenter] and [pericenter to pericenter]")
        return interpolate(
            t, self.t_average_mean_motion, omega22_average)

    def check_monotonicity_of_omega22_average(self,
                                              omega22_average,
                                              description="omega22 average"):
        """Check that omega average is monotonically increasing.

        omega22_average:
            1d array of omega22 averages to check for monotonicity.
        description:
            String to describe what the the which omega22 average we are
            looking at.
        """
        idx_non_monotonic = np.where(
            np.diff(omega22_average) <= 0)[0]
        if len(idx_non_monotonic) > 0:
            first_idx = idx_non_monotonic[0]
            change_at_first_idx = (
                omega22_average[first_idx+1]
                - omega22_average[first_idx])
            if self.extra_kwargs["debug"]:
                style = "APS"
                use_fancy_plotsettings(style=style)
                nrows = 4
                fig, axes = plt.subplots(
                    nrows=nrows,
                    figsize=(figWidthsTwoColDict[style],
                             nrows * figHeightsDict[style]))
                axes[0].plot(omega22_average, marker=".",
                             c=colorsDict["default"])
                axes[1].plot(np.diff(omega22_average), marker=".",
                             c=colorsDict["default"])
                axes[2].plot(self.t_average_pericenters,
                             self.omega22_average_pericenters,
                             label=labelsDict["pericenters"],
                             c=colorsDict["pericenter"],
                             marker=".")
                axes[2].plot(self.t_average_apocenters,
                             self.omega22_average_apocenters,
                             label=labelsDict["apocenters"],
                             c=colorsDict["apocenter"],
                             marker=".")
                axes[3].plot(self.t, self.omega22, c=colorsDict["default"])
                axes[3].plot(self.t_pericenters,
                             self.omega22[self.pericenters_location],
                             c=colorsDict["pericenter"],
                             label=labelsDict["pericenters"],
                             marker=".")
                axes[3].plot(self.t_apocenters,
                             self.omega22[self.apocenters_location],
                             c=colorsDict["apocenter"],
                             label=labelsDict["apocenters"],
                             marker=".")
                axes[2].legend()
                axes[2].set_ylabel(labelsDict["omega22_average"])
                axes[3].legend()
                axes[3].set_ylim(0,)
                axes[3].set_ylabel(labelsDict["omega22"])
                axes[1].axhline(0, c=colorsDict["vline"])
                axes[0].set_ylabel(labelsDict["omega22_average"])
                axes[1].set_ylabel(
                    fr"$\Delta$ {labelsDict['omega22_average']}")
                axes[0].set_title(
                    self.extra_kwargs["omega22_averaging_method"])
                fig.tight_layout()
                figName = f"./debug_{description.replace(' ', '_')}.pdf"
                fig.savefig(figName)
                plot_info = f"See the plot saved as {figName}."
            else:
                plot_info = ""
            raise Exception(
                f"{description} are non-monotonic.\n"
                f"First non-monotonicity occurs at peak number {first_idx},"
                f" where omega22 drops from {omega22_average[first_idx]} to"
                f" {omega22_average[first_idx+1]}, a decrease by"
                f" {abs(change_at_first_idx)}.\nTotal number of places of"
                f" non-monotonicity is {len(idx_non_monotonic)}.\n"
                f"Last one occurs at peak number {idx_non_monotonic[-1]}.\n"
<<<<<<< HEAD
                "Possible fixes: \n"
                "   - Increase sampling rate of data\n"
                "   - Add to extra_kwargs the option 'treat_mid_points_between_pericenters_as_apocenters': True")
=======
                "Increasing the sampling rate by decreasing time steps in "
                f"data might help.\n{plot_info}")
>>>>>>> 7e672cd2

    def compute_omega22_average_between_extrema(self, t):
        """Find omega22 average between extrema".

        Take mean of omega22 using spline through omega22 pericenters
        and spline through omega22 apocenters.
        """
        return ((self.omega22_pericenters_interp(t)
                 + self.omega22_apocenters_interp(t)) / 2)

    def compute_omega22_zeroecc(self, t):
        """Find omega22 from zeroecc data."""
        return interpolate(
            t, self.t_zeroecc_shifted, self.omega22_zeroecc)

    def get_available_omega22_averaging_methods(self):
        """Return available omega22 averaging methods."""
        available_methods = {
            "mean_of_extrema_interpolants": self.compute_omega22_average_between_extrema,
            "mean_motion": self.compute_mean_motion_at_extrema,
            "omega22_zeroecc": self.compute_omega22_zeroecc
        }
        return available_methods

    def compute_tref_in_and_fref_out_from_fref_in(self, fref_in):
        """Compute tref_in and fref_out from fref_in.

        Using chosen omega22 average method we get the tref_in and fref_out
        for the given fref_in.

        When the input is frequencies where eccentricity/mean anomaly is to be
        measured, we internally want to map the input frequencies to a tref_in
        and then we proceed to calculate the eccentricity and mean anomaly for
        this tref_in in the same way as we do when the input array was time
        instead of frequencies.

        We first compute omega22_average(t) using the instantaneous omega22(t),
        which can be done in different ways as described below. Then, we keep
        only the allowed frequencies in fref_in by doing
        fref_out = fref_in[fref_in >= fref_min && fref_in < fref_max],
        Where fref_min/fref_max is the minimum/maximum allowed reference
        frequency for the given omega22 averaging method. See get_fref_bounds
        for more details.
        Finally, we find the times where omega22_average(t) = 2*pi*fref_out,
        and set those to tref_in.

        omega22_average(t) could be calculated in the following ways
        - Mean of the omega22 given by the spline through the pericenters and
          the spline through the apocenters, we call this
          "mean_of_extrema_interpolants"
        - Orbital average at the extrema, we call this
          "mean_motion"
        - omega22 of the zero eccentricity waveform, called "omega22_zeroecc"

        Users can provide a method through the "extra_kwargs" option with the
        key "omega22_averaging_method". Default is
        "mean_motion"

        Once we get the reference frequencies, we create a spline to get time
        as a function of these reference frequencies. This should work if the
        reference frequency is monotonic which it should be.
        Finally, we evaluate this spline on the fref_in to get the tref_in.
        """
        method = self.extra_kwargs["omega22_averaging_method"]
        if method in self.available_averaging_methods:
            # The fref_in array could have frequencies that is outside the
            # range of frequencies in omega22 average. Therefore, we want to
            # create a separate array of frequencies fref_out which is created
            # by taking on those frequencies that falls within the omega22
            # average. Then proceed to evaluate the tref_in based on these
            # fref_out
            fref_out = self.get_fref_out(fref_in, method)

            # Now that we have fref_out, we want to know the corresponding
            # tref_in such that omega22_average(tref_in) = fref_out * 2 * pi
            # This is done by first creating an interpolant of time as function
            # of omega22_average.
            # We get omega22_average by evaluating the omega22_average(t)
            # on t, from tmin_for_fref to tmax_for_fref
            self.t_for_omega22_average = self.t[
                np.logical_and(self.t >= self.tmin_for_fref,
                               self.t <= self.tmax_for_fref)]
            self.omega22_average = self.available_averaging_methods[
                method](self.t_for_omega22_average)

            # check that omega22_average is monotonically increasing
            self.check_monotonicity_of_omega22_average(
                self.omega22_average, "Interpolated omega22_average")

            # Get tref_in using interpolation
            tref_in = interpolate(fref_out,
                                  self.omega22_average/(2 * np.pi),
                                  self.t_for_omega22_average)
            # check if tref_in is monotonically increasing
            if any(np.diff(tref_in) <= 0):
                warnings.warn(f"tref_in from fref_in using method {method} is"
                              " not monotonically increasing.")
            return tref_in, fref_out
        else:
            raise KeyError(f"Omega22 averaging method {method} does not exist."
                           " Must be one of "
                           f"{list(self.available_averaging_methods.keys())}")

    def get_fref_bounds(self, method):
        """Get the allowed min and max reference frequency of 22 mode.

        Depending on the omega22 averaging method, this function returns the
        minimum and maximum allowed reference frequency of 22 mode.

        We first find the minimum and maximum time, called tmin_for_fref and
        tmax_for_fref, respectively, that falls with tmin and tmax and also
        where omega22 average value exists.
        For "mean_motion" tmin_for_fref >= tmin and tmax_for_fref <= tmax.
        This is because for "mean_motion" the orbital average
        of omega22 between ith and (i+1)th extrema is associated with a
        time at midpoints between these two extrema, i. e.,
        t = (t[i] + t[i+1]) / 2 giving an array of average times
        (called t_average. See get_t_average_for_mean_motion for more details).
        Since the eccentricity measurement is valid only within tmin and tmax,
        we then set
        tmin_for_fref = max(min(t_average), tmin) and
        tmax_for_fref = min(max(t_average), tmax).
        For other methods, tmin_for_fref/tmax_for_fref is the same as
        tmin/tmax.

        Once we have the tmin_for_fref/tmax_for_fref, the allowed bounds on
        fref is obtained by evaluating the omega22_average function at these
        times.
        fref_min = omega22_average(tmin_for_fref)/2/pi
        fref_max = omega22_average(tmax_for_fref)/2/pi

        Parameters:
        -----------
        method:
            Omega22 averaging methods.
            See get_available_omega22_averaging_methods for available methods.

        Returns:
        fref_min:
            Minimum allowed reference frequency.
        fref_max:
            Maximum allowed reference frequency.
        --------
        """
        if method == "mean_motion":
            self.t_average_mean_motion, self.sorted_idx_mean_motion \
                = self.get_t_average_for_mean_motion()
            self.tmin_for_fref = max(min(self.t_average_mean_motion),
                                     self.tmin)
            self.tmax_for_fref = min(max(self.t_average_mean_motion),
                                     self.tmax)
        else:
            self.tmin_for_fref = self.tmin
            self.tmax_for_fref = self.tmax
        # get min an max value fref from omega22_average
        fref_min = self.available_averaging_methods[method](
            self.tmin_for_fref)/2/np.pi
        fref_max = self.available_averaging_methods[method](
            self.tmax_for_fref)/2/np.pi
        return fref_min, fref_max

    def get_fref_out(self, fref_in, method):
        """Get fref_out from fref_in that falls within the valid average f22 range.

        Parameters:
        ----------
        fref_in:
            Input 22 mode reference frequency array.

        method:
            method for getting average omega22

        Returns:
        -------
        fref_out:
            Slice of fref_in that satisfies:
            fref_in >= fref_min && fref_in < fref_max
        """
        fref_out = fref_in[
            np.logical_and(fref_in >= self.fref_min,
                           fref_in < self.fref_max)]
        if len(fref_out) == 0:
            if fref_in[0] < self.fref_min:
                raise Exception("fref_in is earlier than minimum available "
                                "frequency "
                                f"{self.fref_min}")
            if fref_in[-1] > self.fref_max:
                raise Exception("fref_in is later than maximum available "
                                "frequency "
                                f"{self.fref_max}")
            else:
                raise Exception("fref_out is empty. This can happen if the "
                                "waveform has insufficient identifiable "
                                "pericenters/apocenters.")
        return fref_out

    def make_diagnostic_plots(
            self,
            add_help_text=True,
            usetex=True,
            style=None,
            use_fancy_settings=True,
            twocol=False,
            **kwargs):
        """Make diagnostic plots for the eccDefinition method.

        We plot different quantities to asses how well our eccentricity
        measurement method is working. This could be seen as a diagnostic tool
        to check an implemented method.

        We plot the following quantities
        - The eccentricity vs vs time
        - decc/dt vs time, this is to test the monotonicity of eccentricity as
          a function of time
        - mean anomaly vs time
        - omega_22 vs time with the pericenters and apocenters shown. This
          would show if the method is missing any pericenters/apocenters or
          selecting one which is not a pericenter/apocenter
        - deltaPhi_orb(i)/deltaPhi_orb(i-1), where deltaPhi_orb is the
          change in orbital phase from the previous extrema to the ith extrema.
          This helps to look for missing extrema, as there will be a drastic
          (roughly factor of 2) change in deltaPhi_orb(i) if there is a missing
          extrema, and the ratio will go from ~1 to ~2.

        Additionally, we plot the following if data for zero eccentricity is
        provided and method is not residual method
        - residual amp22 vs time with the location of pericenters and
          apocenters shown.
        - residual omega22 vs time with the location of pericenters and
          apocenters shown.
        If the method itself uses residual data, then add one plot for
        - data that is not being used for finding extrema.
        For example, if method is ResidualAmplitude
        then plot residual omega and vice versa.
        These two plots further help in understanding any unwanted feature
        in the measured eccentricity vs time plot. For example, non smoothness
        in the residual omega22 would indicate that the data in omega22 is not
        good which might be causing glitches in the measured eccentricity plot.

        Finally, plot
        - data that is being used for finding extrema.

        Parameters:
        -----------
        add_help_text:
            If True, add text to describe features in the plot.
            Default is True.
        usetex:
            If True, use TeX to render texts.
            Default is True.
        style:
            Set font size, figure size suitable for particular use case. For
            example, to generate plot for "APS" journals, use style="APS".  For
            showing plots in a jupyter notebook, use "Notebook" so that plots
            are bigger and fonts are appropriately larger and so on.  See
            plot_settings.py for more details.  If None, then uses "Notebook"
            when twocol is False and uses "APS" if twocol is True.
            Default is None.
        use_fancy_settings:
            Use fancy settings for matplotlib to make the plot look prettier.
            See plot_settings.py for more details.
            Default is True.
        twocol:
            Use a two column grid layout. Default is False.
        **kwargs:
            kwargs to be passed to plt.subplots()

        Returns:
        fig:
            Figure object.
        axarr:
            Axes object.
        """
        # Make a list of plots we want to add
        list_of_plots = [self.plot_measured_ecc,
                         self.plot_mean_ano,
                         self.plot_omega22,
                         self.plot_data_used_for_finding_extrema,
                         self.plot_decc_dt,
                         self.plot_phase_diff_ratio_between_pericenters]
        if "hlm_zeroecc" in self.dataDict:
            # add residual amp22 plot
            if self.method != "ResidualAmplitude":
                list_of_plots.append(self.plot_residual_amp22)
            # add residual omega22 plot
            if self.method != "ResidualFrequency":
                list_of_plots.append(self.plot_residual_omega22)

        # Set style if None
        if style is None:
            style = "APS" if twocol else "Notebook"
        # Initiate figure, axis
        nrows = int(np.ceil(len(list_of_plots) / 2)) if twocol else len(
            list_of_plots)
        figsize = (figWidthsTwoColDict[style],
                   figHeightsDict[style] * nrows)
        default_kwargs = {"nrows": nrows,
                          "ncols": 2 if twocol else 1,
                          "figsize": figsize,
                          "sharex": True}
        for key in default_kwargs:
            if key not in kwargs:
                kwargs.update({key: default_kwargs[key]})
        if use_fancy_settings:
            use_fancy_plotsettings(usetex=usetex, style=style)
        fig, axarr = plt.subplots(**kwargs)
        axarr = np.reshape(axarr, -1, "C")

        # populate figure, axis
        for idx, plot in enumerate(list_of_plots):
            plot(
                fig,
                axarr[idx],
                add_help_text=add_help_text,
                usetex=usetex,
                use_fancy_settings=False)
            axarr[idx].tick_params(labelbottom=True)
            axarr[idx].set_xlabel("")
        # set xlabel in the last row
        axarr[-1].set_xlabel(labelsDict["t"])
        if twocol:
            axarr[-2].set_xlabel(labelsDict["t"])
        # delete empty subplots
        for idx, ax in enumerate(axarr[len(list_of_plots):]):
            fig.delaxes(ax)
        fig.tight_layout()
        return fig, axarr

    def plot_measured_ecc(
            self,
            fig=None,
            ax=None,
            add_help_text=True,
            usetex=True,
            style="Notebook",
            use_fancy_settings=True,
            add_vline_at_tref=True,
            **kwargs):
        """Plot measured ecc as function of time.

                Parameters:
        -----------
        fig:
            Figure object to add the plot to. If None, initiates a new figure
            object.  Default is None.
        ax:
            Axis object to add the plot to. If None, initiates a new axis
            object.  Default is None.
        add_help_text:
            If True, add text to describe features in the plot.
            Default is True.
        usetex:
            If True, use TeX to render texts.
            Default is True.
        style:
            Set font size, figure size suitable for particular use case. For
            example, to generate plot for "APS" journals, use style="APS".  For
            showing plots in a jupyter notebook, use "Notebook" so that plots
            are bigger and fonts are appropriately larger and so on.  See
            plot_settings.py for more details.
            Default is Notebook.
        use_fancy_settings:
            Use fancy settings for matplotlib to make the plot look prettier.
            See plot_settings.py for more details.
            Default is True.
        add_vline_at_tref:
            If tref_out is scalar and add_vline_at_tref is True then add a
            vertical line to indicate the location of tref_out on the time
            axis.

        Returns:
        fig, ax
        """
        if fig is None or ax is None:
            figNew, ax = plt.subplots(figsize=(figWidthsTwoColDict[style], 4))
        if use_fancy_settings:
            use_fancy_plotsettings(usetex=usetex, style=style)
        default_kwargs = {"c": colorsDict["default"]}
        for key in default_kwargs:
            if key not in kwargs:
                kwargs.update({key: default_kwargs[key]})
        if self.ecc_for_checks is None:
            self.ecc_for_checks = self.compute_eccentricity(
                self.t_for_checks)
        ax.plot(self.t_for_checks, self.ecc_for_checks, **kwargs)
        # add a vertical line in case of scalar tref_out/fref_out indicating
        # the corresponding reference time
        if self.tref_out.size == 1 and add_vline_at_tref:
            ax.axvline(self.tref_out, c=colorsDict["pericentersvline"], ls=":",
                       label=labelsDict["t_ref"])
            ax.plot(self.tref_out, self.ecc_ref, ls="", marker=".")
            ax.legend(frameon=True, handlelength=1, labelspacing=0.2,
                      columnspacing=1)
        ax.set_xlabel(labelsDict["t"])
        ax.set_ylabel(labelsDict["eccentricity"])
        if fig is None or ax is None:
            return figNew, ax
        else:
            return ax

    def plot_decc_dt(
            self,
            fig=None,
            ax=None,
            add_help_text=True,
            usetex=True,
            style="Notebook",
            use_fancy_settings=True,
            **kwargs):
        """Plot decc_dt as function of time to check monotonicity.

        If decc_dt becomes positive, ecc(t) is not monotonically decreasing.

        Parameters:
        -----------
        fig:
            Figure object to add the plot to. If None, initiates a new figure
            object.  Default is None.
        ax:
            Axis object to add the plot to. If None, initiates a new axis
            object.  Default is None.
        add_help_text:
            If True, add text to describe features in the plot.
            Default is True.
        usetex:
            If True, use TeX to render texts.
            Default is True.
        style:
            Set font size, figure size suitable for particular use case. For
            example, to generate plot for "APS" journals, use style="APS".  For
            showing plots in a jupyter notebook, use "Notebook" so that plots
            are bigger and fonts are appropriately larger and so on.  See
            plot_settings.py for more details.
            Default is Notebook.
        use_fancy_settings:
            Use fancy settings for matplotlib to make the plot look prettier.
            See plot_settings.py for more details.
            Default is True.

        Returns:
        fig, ax
        """
        if fig is None or ax is None:
            figNew, ax = plt.subplots(figsize=(figWidthsTwoColDict[style], 4))
        if use_fancy_settings:
            use_fancy_plotsettings(usetex=usetex, style=style)
        default_kwargs = {"c": colorsDict["default"]}
        for key in default_kwargs:
            if key not in kwargs:
                kwargs.update({key: default_kwargs[key]})
        if self.decc_dt_for_checks is None:
            self.decc_dt_for_checks = self.derivative_of_eccentricity(
                self.t_for_checks, n=1)
        ax.plot(self.t_for_checks, self.decc_dt_for_checks, **kwargs)
        ax.set_xlabel(labelsDict["t"])
        ax.set_ylabel(labelsDict["dedt"])
        if add_help_text:
            ax.text(
                0.05,
                0.05,
                ("We expect decc/dt to be always negative"),
                ha="left",
                va="bottom",
                transform=ax.transAxes)
        # change ticks to scientific notation
        ax.ticklabel_format(style='sci', scilimits=(-3, 4), axis='y')
        # add line to indicate y = 0
        ax.axhline(0, ls="--")
        if fig is None or ax is None:
            return figNew, ax
        else:
            return ax

    def plot_mean_ano(
            self,
            fig=None,
            ax=None,
            add_help_text=True,
            usetex=True,
            style="Notebook",
            use_fancy_settings=True,
            add_vline_at_tref=True,
            **kwargs):
        """Plot measured mean anomaly as function of time.

        Parameters:
        -----------
        fig:
            Figure object to add the plot to. If None, initiates a new figure
            object.  Default is None.
        ax:
            Axis object to add the plot to. If None, initiates a new axis
            object.  Default is None.
        add_help_text:
            If True, add text to describe features in the plot.
            Default is True.
        usetex:
            If True, use TeX to render texts.
            Default is True.
        style:
            Set font size, figure size suitable for particular use case. For
            example, to generate plot for "APS" journals, use style="APS".  For
            showing plots in a jupyter notebook, use "Notebook" so that plots
            are bigger and fonts are appropriately larger and so on.  See
            plot_settings.py for more details.
            Default is Notebook.
        use_fancy_settings:
            Use fancy settings for matplotlib to make the plot look prettier.
            See plot_settings.py for more details.
            Default is True.
        add_vline_at_tref:
            If tref_out is scalar and add_vline_at_tref is True then add a
            vertical line to indicate the location of tref_out on the time
            axis.

        Returns:
        --------
        fig, ax
        """
        if fig is None or ax is None:
            figNew, ax = plt.subplots(figsize=(figWidthsTwoColDict[style], 4))
        if use_fancy_settings:
            use_fancy_plotsettings(usetex=usetex, style=style)
        default_kwargs = {"c": colorsDict["default"]}
        for key in default_kwargs:
            if key not in kwargs:
                kwargs.update({key: default_kwargs[key]})
        ax.plot(self.t_for_checks,
                self.compute_mean_anomaly(self.t_for_checks),
                **kwargs)
        # add a vertical line in case of scalar tref_out/fref_out indicating the
        # corresponding reference time
        if self.tref_out.size == 1 and add_vline_at_tref:
            ax.axvline(self.tref_out, c=colorsDict["pericentersvline"], ls=":",
                       label=labelsDict["t_ref"])
            ax.plot(self.tref_out, self.mean_ano_ref, ls="", marker=".")
            ax.legend(frameon=True, handlelength=1, labelspacing=0.2,
                      columnspacing=1)
        ax.set_xlabel(labelsDict["t"])
        ax.set_ylabel(labelsDict["mean_anomaly"])
        if fig is None or ax is None:
            return figNew, ax
        else:
            return ax

    def plot_omega22(
            self,
            fig=None,
            ax=None,
            add_help_text=True,
            usetex=True,
            style="Notebook",
            use_fancy_settings=True,
            **kwargs):
        """Plot omega22, the locations of the apocenters and pericenters.

        Also plots their corresponding interpolants.
        This would show if the method is missing any pericenters/apocenters or
        selecting one which is not a pericenter/apocenter.

        Parameters:
        -----------
        fig:
            Figure object to add the plot to. If None, initiates a new figure
            object.  Default is None.
        ax:
            Axis object to add the plot to. If None, initiates a new axis
            object.  Default is None.
        add_help_text:
            If True, add text to describe features in the plot.
            Default is True.
        usetex:
            If True, use TeX to render texts.
            Default is True.
        style:
            Set font size, figure size suitable for particular use case. For
            example, to generate plot for "APS" journals, use style="APS".  For
            showing plots in a jupyter notebook, use "Notebook" so that plots
            are bigger and fonts are appropriately larger and so on.  See
            plot_settings.py for more details.
            Default is Notebook.
        use_fancy_settings:
            Use fancy settings for matplotlib to make the plot look prettier.
            See plot_settings.py for more details.
            Default is True.

        Returns:
        --------
        fig, ax
        """
        if fig is None or ax is None:
            figNew, ax = plt.subplots(figsize=(figWidthsTwoColDict[style], 4))
        if use_fancy_settings:
            use_fancy_plotsettings(usetex=usetex, style=style)
        ax.plot(self.t_for_checks,
                self.omega22_pericenters_interp(self.t_for_checks),
                c=colorsDict["pericenter"],
                label=labelsDict["omega22_pericenters"],
                **kwargs)
        ax.plot(self.t_for_checks, self.omega22_apocenters_interp(
            self.t_for_checks),
                c=colorsDict["apocenter"],
                label=labelsDict["omega22_apocenters"],
                **kwargs)
        ax.plot(self.t, self.omega22,
                c=colorsDict["default"], label=labelsDict["omega22"])
        ax.plot(self.t[self.pericenters_location],
                self.omega22[self.pericenters_location],
                c=colorsDict["pericenter"],
                marker=".", ls="")
        ax.plot(self.t[self.apocenters_location],
                self.omega22[self.apocenters_location],
                c=colorsDict["apocenter"],
                marker=".", ls="")
        # set reasonable ylims
        ymin = min(self.omega22)
        ymax = max(self.omega22)
        pad = 0.05 * ymax  # 5 % buffer for better visibility
        ax.set_ylim(ymin - pad, ymax + pad)
        # add help text
        if add_help_text:
            ax.text(
                0.22,
                0.98,
                (r"\noindent To avoid extrapolation, first and last\\"
                 r"extrema are excluded when\\"
                 r"evaluating $\omega_{a}$/$\omega_{p}$ interpolants"),
                ha="left",
                va="top",
                transform=ax.transAxes)
        ax.set_xlabel(r"$t$")
        ax.set_ylabel(labelsDict["omega22"])
        ax.legend(frameon=True,
                  handlelength=1, labelspacing=0.2, columnspacing=1)
        if fig is None or ax is None:
            return figNew, ax
        else:
            return ax

    def plot_amp22(
            self,
            fig=None,
            ax=None,
            add_help_text=True,
            usetex=True,
            style="Notebook",
            use_fancy_settings=True,
            **kwargs):
        """Plot amp22, the locations of the apocenters and pericenters.

        This would show if the method is missing any pericenters/apocenters or
        selecting one which is not a pericenter/apocenter.

        Parameters:
        -----------
        fig:
            Figure object to add the plot to. If None, initiates a new figure
            object.  Default is None.
        ax:
            Axis object to add the plot to. If None, initiates a new axis
            object.  Default is None.
        add_help_text:
            If True, add text to describe features in the plot.
            Default is True.
        usetex:
            If True, use TeX to render texts.
            Default is True.
        style:
            Set font size, figure size suitable for particular use case. For
            example, to generate plot for "APS" journals, use style="APS".  For
            showing plots in a jupyter notebook, use "Notebook" so that plots
            are bigger and fonts are appropriately larger and so on.  See
            plot_settings.py for more details.
            Default is Notebook.
        use_fancy_settings:
            Use fancy settings for matplotlib to make the plot look prettier.
            See plot_settings.py for more details.
            Default is True.

        Returns:
        --------
        fig, ax
        """
        if fig is None or ax is None:
            figNew, ax = plt.subplots(figsize=(figWidthsTwoColDict[style], 4))
        if use_fancy_settings:
            use_fancy_plotsettings(usetex=usetex, style=style)
        ax.plot(self.t, self.amp22,
                c=colorsDict["default"], label=labelsDict["amp22"])
        ax.plot(self.t[self.pericenters_location],
                self.amp22[self.pericenters_location],
                c=colorsDict["pericenter"],
                marker=".", ls="", label=labelsDict["pericenters"])
        ax.plot(self.t[self.apocenters_location],
                self.amp22[self.apocenters_location],
                c=colorsDict["apocenter"],
                marker=".", ls="", label=labelsDict["apocenters"])
        # set reasonable ylims
        ymin = min(self.amp22)
        ymax = max(self.amp22)
        ax.set_ylim(ymin, ymax)
        ax.set_xlabel(labelsDict["t"])
        ax.set_ylabel(labelsDict["amp22"])
        ax.legend(handlelength=1, labelspacing=0.2, columnspacing=1)
        if fig is None or ax is None:
            return figNew, ax
        else:
            return ax

    def plot_phase_diff_ratio_between_pericenters(
            self,
            fig=None,
            ax=None,
            add_help_text=True,
            usetex=True,
            style="Notebook",
            use_fancy_settings=True,
            **kwargs):
        """Plot phase diff ratio between consecutive as function of time.

        Plots deltaPhi_orb(i)/deltaPhi_orb(i-1), where deltaPhi_orb is the
        change in orbital phase from the previous extrema to the ith extrema.
        This helps to look for missing extrema, as there will be a drastic
        (roughly factor of 2) change in deltaPhi_orb(i) if there is a missing
        extrema, and the ratio will go from ~1 to ~2.

        Parameters:
        -----------
        fig:
            Figure object to add the plot to. If None, initiates a new figure
            object.  Default is None.
        ax:
            Axis object to add the plot to. If None, initiates a new axis
            object.  Default is None.
        add_help_text:
            If True, add text to describe features in the plot.
            Default is True.
        usetex:
            If True, use TeX to render texts.
            Default is True.
        style:
            Set font size, figure size suitable for particular use case. For
            example, to generate plot for "APS" journals, use style="APS".  For
            showing plots in a jupyter notebook, use "Notebook" so that plots
            are bigger and fonts are appropriately larger and so on.  See
            plot_settings.py for more details.
            Default is Notebook.
        use_fancy_settings:
            Use fancy settings for matplotlib to make the plot look prettier.
            See plot_settings.py for more details.
            Default is True.

        Returns:
        --------
        fig, ax
        """
        if fig is None or ax is None:
            figNew, ax = plt.subplots(figsize=(figWidthsTwoColDict[style], 4))
        if use_fancy_settings:
            use_fancy_plotsettings(usetex=usetex, style=style)
        tpericenters = self.t[self.pericenters_location[1:]]
        ax.plot(tpericenters[1:], self.orb_phase_diff_ratio_at_pericenters[1:],
                c=colorsDict["pericenter"],
                marker=".", label="Pericenter phase diff ratio")
        tapocenters = self.t[self.apocenters_location[1:]]
        ax.plot(tapocenters[1:], self.orb_phase_diff_ratio_at_apocenters[1:],
                c=colorsDict["apocenter"],
                marker=".", label="Apocenter phase diff ratio")
        ax.set_xlabel(labelsDict["t"])
        ax.set_ylabel(r"$\Delta \Phi_{orb}[i] / \Delta \Phi_{orb}[i-1]$")
        if add_help_text:
            ax.text(
                0.5,
                0.98,
                ("If phase difference ratio exceeds 1.5,\n"
                 "there might be missing extrema."),
                ha="center",
                va="top",
                transform=ax.transAxes)
        ax.set_title("Ratio of phase difference between consecutive extrema")
        ax.legend(frameon=True, loc="center left",
                  handlelength=1, labelspacing=0.2, columnspacing=1)
        if fig is None or ax is None:
            return figNew, ax
        else:
            return ax

    def plot_residual_omega22(
            self,
            fig=None,
            ax=None,
            add_help_text=True,
            usetex=True,
            style="Notebook",
            use_fancy_settings=True,
            **kwargs):
        """Plot residual omega22, the locations of the apocenters and pericenters.

        Useful to look for bad omega22 data near merger.
        We also throw away post merger before since it makes the plot
        unreadble.

        Parameters:
        -----------
        fig:
            Figure object to add the plot to. If None, initiates a new figure
            object.  Default is None.
        ax:
            Axis object to add the plot to. If None, initiates a new axis
            object.  Default is None.
        add_help_text:
            If True, add text to describe features in the plot.
            Default is True.
        usetex:
            If True, use TeX to render texts.
            Default is True.
        style:
            Set font size, figure size suitable for particular use case. For
            example, to generate plot for "APS" journals, use style="APS".  For
            showing plots in a jupyter notebook, use "Notebook" so that plots
            are bigger and fonts are appropriately larger and so on.  See
            plot_settings.py for more details.  Default is Notebook.
        use_fancy_settings:
            Use fancy settings for matplotlib to make the plot look prettier.
            See plot_settings.py for more details.
            Default is True.

        Returns:
        --------
        fig, ax
        """
        if fig is None or ax is None:
            figNew, ax = plt.subplots(figsize=(figWidthsTwoColDict[style], 4))
        if use_fancy_settings:
            use_fancy_plotsettings(usetex=usetex, style=style)
        ax.plot(self.t, self.res_omega22, c=colorsDict["default"])
        ax.plot(self.t[self.pericenters_location],
                self.res_omega22[self.pericenters_location],
                marker=".", ls="", label=labelsDict["pericenters"],
                c=colorsDict["pericenter"])
        ax.plot(self.t[self.apocenters_location],
                self.res_omega22[self.apocenters_location],
                marker=".", ls="", label=labelsDict["apocenters"],
                c=colorsDict["apocenter"])
        # set reasonable ylims
        ymin = min(self.res_omega22)
        ymax = max(self.res_omega22)
        # we want to make the ylims symmetric about y=0
        ylim = max(ymax, -ymin)
        pad = 0.05 * ylim  # 5 % buffer for better visibility
        ax.set_ylim(-ylim - pad, ylim + pad)
        ax.set_xlabel(labelsDict["t"])
        ax.set_ylabel(labelsDict["res_omega22"])
        ax.legend(frameon=True, loc="center left",
                  handlelength=1, labelspacing=0.2, columnspacing=1)
        if fig is None or ax is None:
            return figNew, ax
        else:
            return ax

    def plot_residual_amp22(
            self,
            fig=None,
            ax=None,
            add_help_text=True,
            usetex=True,
            style="Notebook",
            use_fancy_settings=True,
            **kwargs):
        """Plot residual amp22, the locations of the apocenters and pericenters.

        Parameters:
        -----------
        fig:
            Figure object to add the plot to. If None, initiates a new figure
            object.  Default is None.
        ax:
            Axis object to add the plot to. If None, initiates a new axis
            object.  Default is None.
        add_help_text:
            If True, add text to describe features in the plot.
            Default is True.
        usetex:
            If True, use TeX to render texts.
            Default is True.
        style:
            Set font size, figure size suitable for particular use case. For
            example, to generate plot for "APS" journals, use style="APS".  For
            showing plots in a jupyter notebook, use "Notebook" so that plots
            are bigger and fonts are appropriately larger and so on.  See
            plot_settings.py for more details.
            Default is Notebook.
        use_fancy_settings:
            Use fancy settings for matplotlib to make the plot look prettier.
            See plot_settings.py for more details.
            Default is True.

        Returns:
        --------
        fig, ax
        """
        if fig is None or ax is None:
            figNew, ax = plt.subplots(figsize=(figWidthsTwoColDict[style], 4))
        if use_fancy_settings:
            use_fancy_plotsettings(usetex=usetex, style=style)
        ax.plot(self.t, self.res_amp22, c=colorsDict["default"])
        ax.plot(self.t[self.pericenters_location],
                self.res_amp22[self.pericenters_location],
                c=colorsDict["pericenter"],
                marker=".", ls="", label=labelsDict["pericenters"])
        ax.plot(self.t[self.apocenters_location],
                self.res_amp22[self.apocenters_location],
                c=colorsDict["apocenter"],
                marker=".", ls="", label=labelsDict["apocenters"])
        # set reasonable ylims
        ymin = min(self.res_amp22)
        ymax = max(self.res_amp22)
        # we want to make the ylims symmetric about y=0
        ylim = max(ymax, -ymin)
        pad = 0.05 * ylim  # 5 % buffer for better visibility
        ax.set_ylim(-ylim - pad, ylim + pad)
        ax.set_xlabel(labelsDict["t"])
        ax.set_ylabel(labelsDict["res_amp22"])
        ax.legend(frameon=True, loc="center left", handlelength=1,
                  labelspacing=0.2,
                  columnspacing=1)
        if fig is None or ax is None:
            return figNew, ax
        else:
            return ax

    def plot_data_used_for_finding_extrema(
            self,
            fig=None,
            ax=None,
            add_help_text=True,
            usetex=True,
            style="Notebook",
            use_fancy_settings=True,
            add_vline_at_tref=True,
            **kwargs):
        """Plot the data that is being used.

        Also the locations of the apocenters and pericenters.
        Parameters:
        -----------
        fig:
            Figure object to add the plot to. If None, initiates a new figure
            object.  Default is None.
        ax:
            Axis object to add the plot to. If None, initiates a new axis
            object.  Default is None.
        add_help_text:
            If True, add text to describe features in the plot.
            Default is True.
        usetex:
            If True, use TeX to render texts.
            Default is True.
        style:
            Set font size, figure size suitable for particular use case. For
            example, to generate plot for "APS" journals, use style="APS".  For
            showing plots in a jupyter notebook, use "Notebook" so that plots
            are bigger and fonts are appropriately larger and so on.  See
            plot_settings.py for more details.
            Default is Notebook.
        use_fancy_settings:
            Use fancy settings for matplotlib to make the plot look prettier.
            See plot_settings.py for more details.
            Default is True.
        add_vline_at_tref:
            If tref_out is scalar and add_vline_at_tref is True then add a
            vertical line to indicate the location of tref_out on the time
            axis.

        Returns:
        fig, ax
        """
        if fig is None or ax is None:
            figNew, ax = plt.subplots(figsize=(figWidthsTwoColDict[style], 4))
        if use_fancy_settings:
            use_fancy_plotsettings(usetex=usetex, style=style)
        ax.plot(self.t, self.data_for_finding_extrema,
                c=colorsDict["default"])
        ax.plot(
            self.t[self.pericenters_location],
            self.data_for_finding_extrema[self.pericenters_location],
            c=colorsDict["pericenter"],
            marker=".", ls="",
            label=labelsDict["pericenters"])
        apocenters, = ax.plot(
            self.t[self.apocenters_location],
            self.data_for_finding_extrema[self.apocenters_location],
            c=colorsDict["apocenter"],
            marker=".", ls="",
            label=labelsDict["apocenters"])
        # set reasonable ylims
        ymin = min(self.data_for_finding_extrema)
        ymax = max(self.data_for_finding_extrema)
        # we want to make the ylims symmetric about y=0 when Residual data is
        # used
        if "Residual" in self.method:
            ylim = max(ymax, -ymin)
            pad = 0.05 * ylim  # 5 % buffer for better visibility
            ax.set_ylim(-ylim - pad, ylim + pad)
        else:
            pad = 0.05 * ymax
            ax.set_ylim(ymin - pad, ymax + pad)
        ax.set_xlabel(labelsDict["t"])
        ax.set_ylabel(self.label_for_data_for_finding_extrema)
        # Add vertical line to indicate the latest time used for extrema
        # finding
        ax.axvline(
            self.t[-1],
            c=colorsDict["vline"], ls="--",
            label="Latest time used for finding extrema.")
        # if tref_out/fref_out is scalar then add vertical line to indicate
        # corresponding reference time.
        if self.tref_out.size == 1 and add_vline_at_tref:
            ax.axvline(self.tref_out, c=colorsDict["pericentersvline"], ls=":",
                       label=labelsDict["t_ref"])
        # add legends
        ax.legend(frameon=True, handlelength=1, labelspacing=0.2,
                  columnspacing=1,
                  loc="upper left")
        # set title
        ax.set_title(
            "Data being used for finding the extrema.",
            ha="center")
        if fig is None or ax is None:
            return figNew, ax
        else:
            return ax

    def get_apocenters_from_pericenters(self):
        """Build an interpolant through apocenters and their locations.

        This function treats the mid points between two successive pericenters
        as the location of the apocenter in between the same two pericenters.
        Thus it does not find the locations of the apocenters using pericenter
        finder at all. It is useful in situation where finding pericenters is
        easy but finding the apocenters in between is difficult. This is the
        case for highly eccentric systems where eccentricity approaches 1. For
        such systems the amp22/omega22 data between the pericenters is almost
        flat and hard to find the local minima.

        returns:
        ------
        Interpolant through apocenters, positions of apocenters
        """
        # NOTE: Assuming uniform time steps.  TODO: Make it work for non
        # uniform time steps In the following we get the location of mid point
        # between ith pericenter and (i+1)th pericenter as (loc[i] +
        # loc[i+1])/2 where loc is the array that contains the pericenter
        # locations. This works because time steps are assumed to be uniform
        # and hence proportional to the time itself.
        apocenters_idx = (self.pericenters_location[:-1]
                          + self.pericenters_location[1:]) / 2
        apocenters_idx = apocenters_idx.astype(int)  # convert to ints
        if len(apocenters_idx) >= 2:
            interpolant = get_interpolant(self.t[apocenters_idx],
                                          self.omega22[apocenters_idx],
                                          spline_kwargs=self.spline_kwargs)
            return interpolant, apocenters_idx
        else:
            raise Exception(
                "Sufficient number of apocenters are not found."
                " Can not create an interpolant.")

    def get_width_for_peak_finder_for_dimless_units(
            self,
            width_for_unit_timestep=50):
        """Get the minimal value of `width` parameter for extrema finding.

        See the documentation under
        eccDefinition.get_width_for_peak_finder_from_phase22
        for why this is useful to set when calling scipy.signal.find_peaks.

        This function gets an appropriate width by scaling it with the time
        steps in the time array of the waveform data.  NOTE: As the function
        name mentions, this should be used only for dimensionless units. This
        is because the `width_for_unit_timestep` parameter refers to unit
        timestep in units of M. It is the fiducial width to use if the time
        step is 1M. If using time in seconds, this would depend on the total
        mass.

        Parameters:
        ----------
        width_for_unit_timestep:
            Width to use when the time step in the wavefrom data is 1.

        Returns:
        -------
        width:
            Minimal width to separate consecutive peaks.
        """
        return int(width_for_unit_timestep / (self.t[1] - self.t[0]))<|MERGE_RESOLUTION|>--- conflicted
+++ resolved
@@ -1123,14 +1123,9 @@
                 f" {abs(change_at_first_idx)}.\nTotal number of places of"
                 f" non-monotonicity is {len(idx_non_monotonic)}.\n"
                 f"Last one occurs at peak number {idx_non_monotonic[-1]}.\n"
-<<<<<<< HEAD
                 "Possible fixes: \n"
                 "   - Increase sampling rate of data\n"
                 "   - Add to extra_kwargs the option 'treat_mid_points_between_pericenters_as_apocenters': True")
-=======
-                "Increasing the sampling rate by decreasing time steps in "
-                f"data might help.\n{plot_info}")
->>>>>>> 7e672cd2
 
     def compute_omega22_average_between_extrema(self, t):
         """Find omega22 average between extrema".
