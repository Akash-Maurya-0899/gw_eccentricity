--- conflicted
+++ resolved
@@ -969,12 +969,8 @@
                 f"{description} are non-monotonic.\n"
                 f"First non-monotonicity occurs at peak number {first_idx},"
                 f" where omega22 drops from {omega22_average[first_idx]} to"
-<<<<<<< HEAD
-                f" {omega22_average[first_idx+1]} and changes by"
-=======
                 f" {omega22_average[first_idx+1]}, a decrease by"
->>>>>>> 79f3e6ab
-                f" {change_at_first_idx}.\nTotal number of places of"
+                f" {abs(change_at_first_idx)}.\nTotal number of places of"
                 f" non-monotonicity is {len(idx_non_monotonic)}.\n"
                 f"Last one occurs at peak number {idx_non_monotonic[-1]}.\n"
                 "Increasing the sampling rate by decreasing time steps in "
